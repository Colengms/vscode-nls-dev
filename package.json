--- conflicted
+++ resolved
@@ -23,13 +23,8 @@
 		"@types/glob": "^5.0.34",
 		"@types/iconv-lite": "^0.0.1",
 		"@types/minimatch": "^3.0.3",
-<<<<<<< HEAD
-		"@types/mocha": "^2.2.46",
+		"@types/mocha": "^7.0.2",
 		"@types/node": "^12.0.0",
-=======
-		"@types/mocha": "^7.0.2",
-		"@types/node": "^9.3.0",
->>>>>>> cf872f2b
 		"@types/source-map": "^0.5.7",
 		"@types/through": "^0.0.29",
 		"@types/vinyl": "^2.0.2",
